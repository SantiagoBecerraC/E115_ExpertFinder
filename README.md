# ExpertFinder - Milestone 3

Expert finder system using LinkedIn and Google Scholar data and advanced LLM techniques to process user queries and identify relevant experts across multiple domains. The system uses RAG (Retrieval-Augmented Generation) for effective expert search and ranking.

## Updates in Milestone 3

### New Features:
1. **Web Frontend Interface**: 
   - Added a modern, responsive Next.js frontend for an intuitive user experience
   - Implemented tabbed interface for viewing experts from different sources
   - Designed mobile-friendly UI with real-time search capabilities

2. **LLM Fine-tuning**: 
   - Trained a custom Gemini model specifically for expert finding tasks
   - Generated specialized dataset for training with expert profiles

## System Components

<<<<<<< HEAD
### [Backend Services](./backend)
=======
### LinkedIn Data Pipeline
>>>>>>> ddc9bb9f

The backend contains several key components:

<<<<<<< HEAD
1. **LinkedIn Data Pipeline**:
   
   a. **[Data Extraction](./backend/linkedin_raw_data)**:
=======
1. **[Data Extraction](./linkedin_raw_data)**: 
>>>>>>> ddc9bb9f
   - Extracts user profiles using the unofficial LinkedIn API
   - Supports keyword and region-based searching
   - Consolidates and stores data in GCP
   - Includes rate limiting protection
   
   b. **[Data Processing](./backend/linkedin_data_processing)**:
   - Processes raw LinkedIn profiles into structured formats
   - Implements RAG-based expert search system
   - Uses ChromaDB for vector storage and retrieval
   - Features advanced filtering and reranking capabilities

2. **[Google Scholar Integration](./backend/google_scholar)**:
   - Collects and processes academic profile data
   - Agent System: LLM-powered agents for intelligent expert finding
   - Vector Search: ChromaDB integration for efficient similarity search

### [Web Frontend](./frontend)

The frontend offers an intuitive interface for users to interact with the system:

- **Modern React/Next.js Interface**: Clean, responsive design
- **Source-specific Expert Tabs**: Toggle between LinkedIn and Google Scholar experts
- **Real-time Search**: Immediate feedback as users type queries
- **Expert Cards**: Visual presentation of expert profiles with key information

### [LLM Fine-tuning](./backend/llm-finetuning)

Custom-trained language models to enhance the quality of expert search:

- **Question-Answer Dataset Generation**: Created specialized training data
- **Gemini Model Fine-tuning**: Optimized for expert finding tasks
- **Vertex AI Integration**: Deployed on Google Cloud for scalability
- **Enhanced Response Quality**: Improved relevance for domain-specific queries

## Prerequisites

- Python 3.12+
- Docker and Docker Compose
- Google Cloud Platform account with Storage access
- GCP credentials JSON file
- OpenAI API key (for LLM functionality)
- Node.js 18+ (for frontend development)

## Installation & Setup

Each component has its own detailed installation and setup guide:

- [LinkedIn Data Extraction Setup](./backend/linkedin_raw_data/README.md#docker-setup)
- [LinkedIn Data Processing Setup](./backend/linkedin_data_processing/README.md#docker-installation)
- [Backend Services Setup](./backend/README.md#getting-started)
- [Frontend Setup](./frontend/README.md#getting-started)
- [LLM Fine-tuning Setup](./backend/llm-finetuning/README.md#prerequisites)

## Architecture

The system uses a modular architecture with the following key components:

1. **Data Collection Layer**:
   - LinkedIn profile extraction
   - Google Scholar data collection

2. **Processing Layer**:
   - Profile structuring and enrichment
   - Vector embedding generation
   - Semantic search capabilities

3. **Search Layer**:
   - RAG-based expert finding
   - Multi-source data integration
   - Advanced filtering and ranking
   - Fine-tuned LLM for response generation

4. **Storage Layer**:
   - Google Cloud Storage for raw data
   - ChromaDB for vector storage
   - Structured data persistence

5. **Presentation Layer**:
   - Next.js frontend application
   - Responsive UI components
   - Source-specific expert displays

## Key Features

- Multi-source expert data collection
- Advanced semantic search capabilities
- Natural language query processing
- Intelligent result ranking and filtering
- Custom-tuned LLM for domain-specific responses
- Modern web interface for intuitive user experience
- Scalable data processing pipeline
- Docker-based deployment
- GCP integration for storage and processing

## Development Workflow

1. **Data Collection**:
   - Extract LinkedIn profiles
   - Gather Google Scholar data
   - Collect PubMed publications

2. **Data Processing**:
   - Structure and clean raw data
   - Generate embeddings
   - Prepare for RAG system

3. **Expert Search**:
   - Process natural language queries
   - Perform semantic search
   - Rank and filter results
   - Generate result summaries with fine-tuned LLM

4. **Frontend Development**:
   - Implement React components
   - Connect to backend API
   - Style with TailwindCSS
   - Ensure responsive design

5. **LLM Fine-tuning**:
   - Generate specialized QA dataset
   - Train model on Vertex AI
   - Integrate model with expert search system
   - Monitor performance and results

# Next Steps
Right now, both data sources have their own independent RAG workflow. For future milestones, we want to:

1. Further integrate data sources for a more comprehensive and robust expert list
2. Enhance the frontend with additional visualization capabilities
3. Expand fine-tuning efforts to improve expert characterization
4. Add real-time collaboration features for team-based expert finding

## License

This project is licensed under the MIT License - see the [LICENSE](LICENSE) file for details.

## Acknowledgments

- LinkedIn API integration based on unofficial API implementations
- Vector search powered by ChromaDB
- LLM capabilities provided by OpenAI and Google Vertex AI
- Frontend built with Next.js and TailwindCSS<|MERGE_RESOLUTION|>--- conflicted
+++ resolved
@@ -16,21 +16,11 @@
 
 ## System Components
 
-<<<<<<< HEAD
-### [Backend Services](./backend)
-=======
-### LinkedIn Data Pipeline
->>>>>>> ddc9bb9f
+### [LinkedIn Data Pipeline](./linkedin_raw_data)
 
-The backend contains several key components:
+The LinkedIn component consists of two main parts:
 
-<<<<<<< HEAD
-1. **LinkedIn Data Pipeline**:
-   
-   a. **[Data Extraction](./backend/linkedin_raw_data)**:
-=======
-1. **[Data Extraction](./linkedin_raw_data)**: 
->>>>>>> ddc9bb9f
+1. **Data Extraction**: 
    - Extracts user profiles using the unofficial LinkedIn API
    - Supports keyword and region-based searching
    - Consolidates and stores data in GCP
@@ -42,28 +32,13 @@
    - Uses ChromaDB for vector storage and retrieval
    - Features advanced filtering and reranking capabilities
 
-2. **[Google Scholar Integration](./backend/google_scholar)**:
-   - Collects and processes academic profile data
-   - Agent System: LLM-powered agents for intelligent expert finding
-   - Vector Search: ChromaDB integration for efficient similarity search
+### [Google Scholar Data Pipeline](./backend)
 
-### [Web Frontend](./frontend)
+The backend provides additional data sources and processing capabilities:
 
-The frontend offers an intuitive interface for users to interact with the system:
-
-- **Modern React/Next.js Interface**: Clean, responsive design
-- **Source-specific Expert Tabs**: Toggle between LinkedIn and Google Scholar experts
-- **Real-time Search**: Immediate feedback as users type queries
-- **Expert Cards**: Visual presentation of expert profiles with key information
-
-### [LLM Fine-tuning](./backend/llm-finetuning)
-
-Custom-trained language models to enhance the quality of expert search:
-
-- **Question-Answer Dataset Generation**: Created specialized training data
-- **Gemini Model Fine-tuning**: Optimized for expert finding tasks
-- **Vertex AI Integration**: Deployed on Google Cloud for scalability
-- **Enhanced Response Quality**: Improved relevance for domain-specific queries
+- **Google Scholar Integration**: Collects and processes academic profile data
+- **Agent System**: LLM-powered agents for intelligent expert finding
+- **Vector Search**: ChromaDB integration for efficient similarity search
 
 ## Prerequisites
 
@@ -171,5 +146,4 @@
 
 - LinkedIn API integration based on unofficial API implementations
 - Vector search powered by ChromaDB
-- LLM capabilities provided by OpenAI and Google Vertex AI
-- Frontend built with Next.js and TailwindCSS+- LLM capabilities provided by OpenAI and Google Vertex AI