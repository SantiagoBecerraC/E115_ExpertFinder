--- conflicted
+++ resolved
@@ -8,12 +8,9 @@
 from linkedin_data_processing.expert_finder_linkedin import ExpertFinderAgent
 from linkedin_data_processing.linkedin_vectorizer import LinkedInVectorizer
 from langchain_core.messages import HumanMessage
-<<<<<<< HEAD
-import re
-=======
 from utils.chroma_db_utils import ChromaDBManager
 from utils.dvc_utils import DVCManager
->>>>>>> 5662c952
+import re
 
 # Configure logging
 logging.basicConfig(
@@ -358,6 +355,61 @@
         logger.error(f"Error in restore_version: {str(e)}")
         raise HTTPException(status_code=500, detail=str(e))
 
+@app.post("/api/data/version")
+async def version_database(version_info: VersionInfo):
+    """
+    Version the ChromaDB database using DVC.
+    This endpoint should be called after significant updates to the database.
+    """
+    try:
+        dvc_manager = DVCManager()
+        success = dvc_manager.version_database({
+            'source': version_info.source,
+            'profiles_added': version_info.profiles_added,
+            'description': version_info.description
+        })
+        
+        if not success:
+            raise HTTPException(status_code=500, detail="Failed to version database")
+            
+        return {"message": "Database successfully versioned"}
+        
+    except Exception as e:
+        logger.error(f"Error in version_database: {str(e)}")
+        raise HTTPException(status_code=500, detail=str(e))
+
+@app.get("/api/data/versions")
+async def get_version_history(max_entries: int = 10):
+    """
+    Get the version history of the ChromaDB database.
+    """
+    try:
+        dvc_manager = DVCManager()
+        history = dvc_manager.get_version_history(max_entries)
+        return {"versions": history}
+        
+    except Exception as e:
+        logger.error(f"Error in get_version_history: {str(e)}")
+        raise HTTPException(status_code=500, detail=str(e))
+
+@app.post("/api/data/restore/{commit_hash}")
+async def restore_version(commit_hash: str):
+    """
+    Restore the ChromaDB database to a specific version.
+    """
+    try:
+        dvc_manager = DVCManager()
+        success = dvc_manager.restore_version(commit_hash)
+        
+        if not success:
+            raise HTTPException(status_code=500, detail="Failed to restore version")
+            
+        return {"message": f"Successfully restored to version {commit_hash}"}
+        
+    except Exception as e:
+        logger.error(f"Error in restore_version: {str(e)}")
+        raise HTTPException(status_code=500, detail=str(e))
+
 if __name__ == "__main__":
     import uvicorn
     uvicorn.run(app, host="0.0.0.0", port=8000)