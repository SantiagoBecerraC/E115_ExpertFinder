# Expert Finder API

This is the backend API for the Expert Finder application, which provides endpoints to search for experts from various sources.

## Setup

Run the Docker shell script to set up the environment:
```bash
sh docker-shell.sh
```

<<<<<<< HEAD
## Development Workflow

### Code Formatting Requirements

Before pushing code to GitHub, ensure it meets the code formatting standards:

1. **Install code formatting tools**:
```bash
pip install black==24.3.0 isort==5.13.2
```

2. **Format code with Black**:
```bash
black --line-length 120 .
```

3. **Sort imports with isort**:
```bash
isort --profile black --line-length 120 .
```

Running these formatters will ensure your code passes CI checks on GitHub.

### Common Issues and Solutions

#### Dependency Conflicts

The project has specific dependency requirements that may conflict. A common issue is between `fastapi` and `chromadb`:

**Issue**: 
```
The conflict is caused by:
    The user requested fastapi==0.103.1
    chromadb 1.0.8 depends on fastapi==0.115.9
```

**Solution**:
Update `requirements-test.txt` to use the compatible fastapi version:
```bash
# Edit requirements-test.txt to use fastapi==0.115.9 instead of fastapi==0.103.1
```

#### CI Pipeline Failures

Common CI pipeline failures include:

1. **Code Style Violations**:
   - Run `black --line-length 120 .` to fix code formatting issues
   - Run `isort --profile black --line-length 120 .` to fix import sorting issues
   - The CI pipeline expects these exact formatting standards

2. **Package Installation Errors**:
   - Ensure there's a `setup.py` file in the backend directory
   - This file is required for `pip install -e .` to work in CI

3. **Module Import Errors**:
   - Create proper `__init__.py` files for all Python modules
   - For example: `touch agent/__init__.py`

4. **Failing Tests**:
   - Run tests locally before pushing with `python -m pytest tests/unit/ --cov=. --cov-config=../.coveragerc --cov-report=term-missing`
   - Check the detailed test documentation in `docs/testing/test_readme.md`

## Running the Application
=======
## Running the Application Locally
>>>>>>> e70a0773

Start the FastAPI server:
```bash
uvicorn main:app --host 0.0.0.0 --port 8000 --reload
```

The API will be available at `http://localhost:8000`


## LinkedIn Data Processing Pipeline

The Expert Finder includes a complete LinkedIn data processing pipeline that handles:

1. Processing raw LinkedIn profiles
2. Calculating credibility scores
3. Vectorizing profiles for semantic search
4. Storing profiles in ChromaDB

To run the full pipeline:

```bash
python -m linkedin_data_processing.cli pipeline [--force] [--query "optional search query"]
```

Available commands:
- `process`: Process LinkedIn profiles and upload to GCP
- `vectorize`: Vectorize processed profiles into ChromaDB
- `search`: Search for experts matching a query
- `pipeline`: Run the entire processing pipeline
- `reset`: Reset the ChromaDB collection
- `update-credibility-stats`: Update the credibility statistics

## Google Scholar Data Processing Pipeline

The Expert Finder also includes a Google Scholar data processing pipeline for extracting and processing academic information:

```bash
python -m google_scholar.cli pipeline --query "your search query" [options]
```

Available commands:
- `download`: Download scholar data based on a search query
- `process`: Process downloaded scholar data
- `vectorize`: Vectorize processed data into ChromaDB
- `test`: Test a query on vectorized data
- `pipeline`: Run the entire pipeline (download, process, vectorize)
- `archive`: Archive data to GCP storage

Options:
- `--query`: (Required for download/test/pipeline) Search query
- `--start-year`/`--end-year`: Year range for filtering (default: 2022-2025)
- `--num-results`: Total results to fetch (default: 20)
- `--results-per-page`: Results per page (default: 10, max: 20)
- `--input-file`: (For process) Specific JSON file to process
- `--collection`: ChromaDB collection name (default: "google_scholar")
- `--n-results`: (For test) Number of results to return (default: 5)
- `--doc-type`: Filter by document type (author, website_content, journal_content)
- `--bucket`: (For archive) GCP bucket name for archiving
- `--prefix`: (For archive) Prefix for files in GCP bucket
- `--local-dir`: (For archive) Local directory to archive
- `--remove-local`: (For archive) Remove local files after successful archival

## Credibility Scoring System

Expert Finder includes a dynamic credibility scoring system that:

1. Evaluates experts based on multiple metrics including:
   - Years of experience
   - Education level
   - Role seniority

2. Provides a 1-5 credibility level based on percentile ranking
   - Level 5: Top 5% of experts
   - Level 4: Next 15% (80-95th percentile)
   - Level 3: Next 30% (50-80th percentile)
   - Level 2: Next 30% (20-50th percentile)
   - Level 1: Bottom 20%

3. Calculates scores on-demand using database-wide statistics

## API Endpoints

### GET /
Welcome message endpoint that provides API information and available endpoints.

### POST /search
Search for experts across all sources based on a query.

### POST /scholar_search
Search specifically for Google Scholar experts.

### POST /linkedin_search
Search specifically for LinkedIn experts.

### POST /api/data/version
Version the ChromaDB database using DVC after significant updates.

### GET /api/data/versions
Get the version history of the ChromaDB database.

### POST /api/data/restore/{commit_hash}
Restore the ChromaDB database to a specific version.

### POST /api/data/update_credibility_stats
Update the credibility statistics from the current database.

### Request Body (for search endpoints)
```json
{
    "query": "your search query",
    "max_results": 5  // optional, defaults to 5
}
```

### Response Example
```json
{
    "experts": [
        {
            "id": "unique_id",
            "name": "Expert Name",
            "title": "Expert Title",
            "source": "linkedin|scholar",
            "company": "Company Name",  // for LinkedIn
            "location": "Location",     // for LinkedIn
            "skills": ["skill1", "skill2"],  // for LinkedIn
            "citations": 1000,         // for Google Scholar
            "interests": ["interest1", "interest2"],  // for Google Scholar
            "publications": 25,        // for Google Scholar
            "summary": "Expert summary",
            "credibility_level": 4,    // 1-5 scale (LinkedIn only)
            "credibility_percentile": 85.5, // percentile rank (LinkedIn only)
            "years_experience": 10     // years of experience (LinkedIn only)
        }
    ],
    "total": 1,
    "source": "linkedin|scholar"  // or combined statistics for /search
}
```

## API Documentation

Once the server is running, you can access:
- Interactive API docs (Swagger UI): `http://localhost:8000/docs`
- Alternative API docs (ReDoc): `http://localhost:8000/redoc` <|MERGE_RESOLUTION|>--- conflicted
+++ resolved
@@ -9,74 +9,7 @@
 sh docker-shell.sh
 ```
 
-<<<<<<< HEAD
-## Development Workflow
-
-### Code Formatting Requirements
-
-Before pushing code to GitHub, ensure it meets the code formatting standards:
-
-1. **Install code formatting tools**:
-```bash
-pip install black==24.3.0 isort==5.13.2
-```
-
-2. **Format code with Black**:
-```bash
-black --line-length 120 .
-```
-
-3. **Sort imports with isort**:
-```bash
-isort --profile black --line-length 120 .
-```
-
-Running these formatters will ensure your code passes CI checks on GitHub.
-
-### Common Issues and Solutions
-
-#### Dependency Conflicts
-
-The project has specific dependency requirements that may conflict. A common issue is between `fastapi` and `chromadb`:
-
-**Issue**: 
-```
-The conflict is caused by:
-    The user requested fastapi==0.103.1
-    chromadb 1.0.8 depends on fastapi==0.115.9
-```
-
-**Solution**:
-Update `requirements-test.txt` to use the compatible fastapi version:
-```bash
-# Edit requirements-test.txt to use fastapi==0.115.9 instead of fastapi==0.103.1
-```
-
-#### CI Pipeline Failures
-
-Common CI pipeline failures include:
-
-1. **Code Style Violations**:
-   - Run `black --line-length 120 .` to fix code formatting issues
-   - Run `isort --profile black --line-length 120 .` to fix import sorting issues
-   - The CI pipeline expects these exact formatting standards
-
-2. **Package Installation Errors**:
-   - Ensure there's a `setup.py` file in the backend directory
-   - This file is required for `pip install -e .` to work in CI
-
-3. **Module Import Errors**:
-   - Create proper `__init__.py` files for all Python modules
-   - For example: `touch agent/__init__.py`
-
-4. **Failing Tests**:
-   - Run tests locally before pushing with `python -m pytest tests/unit/ --cov=. --cov-config=../.coveragerc --cov-report=term-missing`
-   - Check the detailed test documentation in `docs/testing/test_readme.md`
-
-## Running the Application
-=======
 ## Running the Application Locally
->>>>>>> e70a0773
 
 Start the FastAPI server:
 ```bash
